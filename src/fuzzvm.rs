--- conflicted
+++ resolved
@@ -2655,9 +2655,8 @@
                 .get(bp_index)
                 .ok_or(Error::InvalidBreakpointIndex)?
             {
-<<<<<<< HEAD
                 BreakpointHook::Func(bp_func) => {
-                    execution = bp_func(self, input, fuzzer)?;
+                    execution = bp_func(self, input, fuzzer, feedback)?;
                 }
                 BreakpointHook::Redqueen(args) => {
                     let args = args.clone();
@@ -2667,12 +2666,6 @@
                     let sym = self.get_symbol(virt_addr.0);
                     return Err(Error::BreakpointHookNotSet(virt_addr, sym).into());
                 }
-=======
-                execution = bp_func(self, input, fuzzer, feedback)?;
-            } else {
-                let sym = self.get_symbol(virt_addr.0);
-                return Err(Error::BreakpointHookNotSet(virt_addr, sym).into());
->>>>>>> 5abbd767
             }
         } else {
             return Err(Error::UnknownBreakpoint(virt_addr, cr3).into());
@@ -4200,26 +4193,16 @@
         fuzzer: &mut FUZZER,
         input: &FUZZER::Input,
         vm_timeout: Duration,
-<<<<<<< HEAD
-        coverage: &mut BTreeSet<VirtAddr>,
-    ) -> Result<(BTreeSet<RedqueenCoverage>, VmRunPerf)> {
-=======
         coverage: &mut FeedbackTracker,
     ) -> Result<()> {
->>>>>>> 5abbd767
         let mut execution = Execution::Continue;
 
         // Initialize the performance counters for executing a VM
         let mut perf = crate::fuzzvm::VmRunPerf::default();
 
         // Initialize the output coverage
-<<<<<<< HEAD
-        let mut rq_coverage = BTreeSet::new();
         let mut rq_hitcounts = BTreeMap::new();
         let mut added_input = false;
-=======
-        // let mut rq_coverage = BTreeSet::new();
->>>>>>> 5abbd767
 
         // Top of the run iteration loop for the current fuzz case
         loop {
@@ -4232,19 +4215,8 @@
             let ret = self.run(&mut perf)?;
 
             if let FuzzVmExit::CoverageBreakpoint(rip) = &ret {
-<<<<<<< HEAD
-                /*
-                log::info!(
-                    "{:#x}: New coverage bp in redqueen: {rip:#x}",
-                    input.fuzz_hash()
-                );
-                */
-
-                coverage.insert(VirtAddr(*rip));
-=======
                 log::debug!("{:#x}: New coverage bp: {rip:#x}", input.fuzz_hash());
                 coverage.record_codecov(VirtAddr(*rip));
->>>>>>> 5abbd767
             }
 
             // If this breakpoint was a redqueen breakpoint, add the rip and the rflags pairing
@@ -4256,7 +4228,6 @@
                     // flag_mask |= RFlags::SIGN_FLAG;
                     // flag_mask |= RFlags::AUXILIARY_CARRY_FLAG;
 
-                    // let rflags = RFlags::from_bits_truncate(self.rflags() & flag_mask.bits());
                     let rflags = self.rflags() & flag_mask.bits();
 
                     // Increment the hit count for this breakpoint by one
@@ -4265,21 +4236,9 @@
                         .or_insert(0);
                     *hit_count += 1;
 
-                    // Add this redqueen coverage
-                    let cov = RedqueenCoverage {
-                        virt_addr: VirtAddr(self.rip()),
-                        rflags,
-                        hit_count: *hit_count,
-                    };
-
-<<<<<<< HEAD
-                    rq_coverage.insert(cov);
+                    let rflags = RFlags::from_bits_truncate(rflags);
+                    coverage.record_redqueen(VirtAddr(self.rip()), rflags, *hit_count);
                 }
-            } else {
-                panic!("Unknown redqueen addresses");
-=======
-                coverage.record_redqueen(VirtAddr(self.rip()), rflags);
->>>>>>> 5abbd767
             }
 
             // Handle the FuzzVmExit to determine
@@ -4311,11 +4270,7 @@
             }
         }
 
-<<<<<<< HEAD
-        Ok((rq_coverage, perf))
-=======
         Ok(())
->>>>>>> 5abbd767
     }
 
     /// Get the coverage breakpoints hit by the given `input`
@@ -4421,11 +4376,11 @@
         vm_timeout: Duration,
         coverage_breakpoints: &[VirtAddr],
         coverage_bp_type: BreakpointType,
-    ) -> Result<(Execution, FeedbackTracker, (GuestResetPerf, VmRunPerf))> {
+    ) -> Result<(Execution, FeedbackTracker, VmRunPerf)> {
         let mut feedback = FeedbackTracker::new();
 
         // Reset the guest state
-        let reset_perf = self.reset_guest_state(fuzzer)?;
+        self.reset_guest_state(fuzzer)?;
 
         // Reset the fuzzer state
         fuzzer.reset_fuzzer_state();
@@ -4511,7 +4466,7 @@
             self.write_bytes_dirty(addr, self.cr3(), &[orig_byte])?;
         }
 
-        Ok((execution, feedback, (reset_perf, run_perf)))
+        Ok((execution, feedback, run_perf))
     }
 
     /// Internal function used to reset the guest and run with redqueen breakpoints enabled
@@ -4525,15 +4480,10 @@
         input: &FUZZER::Input,
         fuzzer: &mut FUZZER,
         vm_timeout: Duration,
-<<<<<<< HEAD
-        coverage: &mut BTreeSet<VirtAddr>,
-    ) -> Result<(BTreeSet<RedqueenCoverage>, VmRunPerf)> {
-        let _timer = self.scoped_timer(PerfMark::ResetAndRunWithRedqueen);
-
-=======
         coverage: &mut FeedbackTracker,
     ) -> Result<()> {
->>>>>>> 5abbd767
+        let _timer = self.scoped_timer(PerfMark::ResetAndRunWithRedqueen);
+
         // Reset the guest state in preparation for redqueen
         let _perf = self.reset_guest_state(fuzzer)?;
 
@@ -4547,15 +4497,9 @@
         self.apply_redqueen_breakpoints(fuzzer)?;
 
         // Run the guest until reset, gathering redqueen redqueen rules
-<<<<<<< HEAD
-        let rq_coverage = self.run_until_reset_redqueen(fuzzer, input, vm_timeout, coverage)?;
-
-        Ok(rq_coverage)
-=======
         self.run_until_reset_redqueen(fuzzer, input, vm_timeout, coverage)?;
 
         Ok(())
->>>>>>> 5abbd767
     }
 
     /// Populate the `redqueen_rules` for the given `input`
@@ -4566,17 +4510,12 @@
         fuzzer: &mut FUZZER,
         vm_timeout: Duration,
         corpus: &mut Vec<<FUZZER as Fuzzer>::Input>,
-<<<<<<< HEAD
-        coverage: &mut BTreeSet<VirtAddr>,
-        redqueen_coverage: &mut BTreeSet<RedqueenCoverage>,
-=======
         feedback: &mut FeedbackTracker,
->>>>>>> 5abbd767
         time_spent: Duration,
         metadata_dir: &PathBuf,
         core_stats: &Arc<Mutex<Stats<FUZZER>>>,
         recursion: usize,
-    ) -> Result<VmRunPerf> {
+    ) -> Result<()> {
         macro_rules! sync_redqueen_coverage {
             () => {
                 // Reset the local coverage to match the global coverage set in stats
@@ -4584,10 +4523,10 @@
                     .lock()
                     .unwrap()
                     .redqueen_coverage
-                    .append(redqueen_coverage);
+                    .append(&mut feedback.redqueen);
 
                 for cov in &core_stats.lock().unwrap().redqueen_coverage {
-                    redqueen_coverage.insert(*cov);
+                    feedback.redqueen.insert(*cov);
                 }
             };
         }
@@ -4596,9 +4535,6 @@
 
         // Init an rng for this gathering of redqueen
         let mut rng = Rng::new();
-
-        // Initialize the performance counters for executing a VM
-        let mut perf = crate::fuzzvm::VmRunPerf::default();
 
         // Get the found redqueen rules for this input
         let fuzz_hash = input.fuzz_hash();
@@ -4610,38 +4546,26 @@
             self.redqueen_rules.remove(&fuzz_hash);
 
             log::info!("Core {:#x} Redqueen TIMEOUT: {time_spent:?}", self.core_id);
-            return Ok(perf);
+            return Ok(());
         }
 
         // Begin the timer for this iteration of redqueen
         let start_time = std::time::Instant::now();
 
-        let mut cov_before = BTreeSet::new();
+        let mut log_before = feedback.take_log();
 
         // Gather then original redqueen rules for this input
-<<<<<<< HEAD
-        let (orig_coverage, curr_perf) =
-            self.reset_and_run_with_redqueen(input, fuzzer, vm_timeout, &mut cov_before)?;
-=======
         self.reset_and_run_with_redqueen(input, fuzzer, vm_timeout, feedback)?;
->>>>>>> 5abbd767
-
-        let diff = cov_before.difference(&coverage).collect::<Vec<_>>();
-
-        if !diff.is_empty() {
-            log::warn!("Gained coverage in redqueen 1?! {diff:x?}");
-        }
-
-        perf += curr_perf;
+
+        if feedback.has_new() {
+            let log = feedback.take_log();
+            log::warn!("Gained coverage in redqueen 1?! {log:x?}");
+        }
+
+        feedback.log = log_before;
+
         core_stats.lock().unwrap().rq_iterations += 1;
 
-<<<<<<< HEAD
-        // if let Some(orig_rules) = self.redqueen_rules.remove(&fuzz_hash) {
-        // Replace all of the 2+ byte substrings that need to be replaced via the redqueen rules
-        // (Colorization phase from the Redqueen paper)
-        // This is to reduce the number of possible redqueen locations in the input
-        // let mut max_entropy_input = input.clone();
-=======
         if let Some(orig_rules) = self.redqueen_rules.remove(&fuzz_hash) {
             // Replace all of the 2+ byte substrings that need to be replaced via the redqueen rules
             // (Colorization phase from the Redqueen paper)
@@ -4655,60 +4579,43 @@
                 vm_timeout,
                 &mut original_coverage,
             )?;
->>>>>>> 5abbd767
-
-        /*
-            for rule in &orig_rules {
-                let candidates = max_entropy_input.get_redqueen_rule_candidates(rule);
-
-                if candidates.len() > self.config.redqueen.entropy_threshold {
-                    for _candidate in candidates {
-                        // Clone the input to attempt to increase the entropy
-                        let mut test_max_entropy_input = max_entropy_input.clone();
-
-                        // Attempt to increase the entropy of the input if this input
-                        // has more rule candidates than the entropy threshold
-                        test_max_entropy_input.increase_redqueen_entropy(rule, &mut rng);
-
-                        let mut new_coverage = FeedbackTracker::new();
-                        // Gather the redqueen coverage for this new input
-<<<<<<< HEAD
-                        let (entropy_coverage, curr_perf) = self.reset_and_run_with_redqueen(
-=======
-                        self.reset_and_run_with_redqueen(
->>>>>>> 5abbd767
-                            &test_max_entropy_input,
-                            fuzzer,
-                            vm_timeout,
-                            &mut new_coverage,
-                        )?;
-
-<<<<<<< HEAD
-                        perf += curr_perf;
-                        core_stats.lock().unwrap().rq_iterations += 1;
-
-                        if entropy_coverage == orig_coverage {
-=======
-                        if new_coverage == original_coverage {
->>>>>>> 5abbd767
-                            // Keep this entropy input since it has the same coverage
-                            max_entropy_input = test_max_entropy_input;
+
+            /*
+                for rule in &orig_rules {
+                    let candidates = max_entropy_input.get_redqueen_rule_candidates(rule);
+
+                    if candidates.len() > self.config.redqueen.entropy_threshold {
+                        for _candidate in candidates {
+                            // Clone the input to attempt to increase the entropy
+                            let mut test_max_entropy_input = max_entropy_input.clone();
+
+                            // Attempt to increase the entropy of the input if this input
+                            // has more rule candidates than the entropy threshold
+                            test_max_entropy_input.increase_redqueen_entropy(rule, &mut rng);
+
+                            let mut new_coverage = FeedbackTracker::new();
+                            // Gather the redqueen coverage for this new input
+                            self.reset_and_run_with_redqueen(
+                                &test_max_entropy_input,
+                                fuzzer,
+                                vm_timeout,
+                                &mut new_coverage,
+                            )?;
+
+                            if new_coverage == original_coverage {
+                                // Keep this entropy input since it has the same coverage
+                                max_entropy_input = test_max_entropy_input;
+                            }
                         }
                     }
                 }
-            }
-
-<<<<<<< HEAD
-            let (_coverage, curr_perf) =
-                self.reset_and_run_with_redqueen(&max_entropy_input, fuzzer, vm_timeout, coverage)?;
-=======
-            self.reset_and_run_with_redqueen(&max_entropy_input, fuzzer, vm_timeout, feedback)?;
->>>>>>> 5abbd767
-
-            // Update the performance metrics
-            perf += curr_perf;
-            core_stats.lock().unwrap().rq_iterations += 1;
-        */
+
+                self.reset_and_run_with_redqueen(&max_entropy_input, fuzzer, vm_timeout, feedback)?;
+
+                // Update the performance metrics
+                core_stats.lock().unwrap().rq_iterations += 1;
+            */
+        }
 
         if let Some(rules) = self.redqueen_rules.remove(&fuzz_hash) {
             // log::info!("Calling RQ from {fuzz_hash:#x}: {rules:x?}");
@@ -4724,67 +4631,37 @@
                     // Apply the given rule with the candidate
                     let mutation = new_input.apply_redqueen_rule(rule, candidate);
 
-                    let mut new_coverage = BTreeSet::new();
-
                     // Get the coverage of this mutated input, only using the specific redqueen
                     // breakpoint for this targetted rule
-                    let (new_rq_coverage, curr_perf) = self.reset_and_run_with_redqueen(
-                        &new_input,
-                        fuzzer,
-                        vm_timeout,
-                        &mut new_coverage,
-                    )?;
-
-                    let mut cov_diff = 0;
-                    for new_cov in new_coverage {
-                        if coverage.insert(new_cov) {
-                            core_stats.lock().unwrap().coverage.insert(new_cov);
-                            cov_diff += 1;
+                    self.reset_and_run_with_redqueen(&new_input, fuzzer, vm_timeout, feedback)?;
+
+                    // If we've found new coverage, add the new input to the corpus
+                    let new_coverage = feedback.take_log();
+
+                    for cov in new_coverage.iter() {
+                        if let FeedbackLog::Redqueen(RedqueenCoverage {
+                            virt_addr,
+                            rflags,
+                            hit_count,
+                        }) = cov
+                        {
+                            let mut rflags = RFlags::from_bits_truncate(*rflags);
+                            log::info!(
+                                "{:?} | {:#x}: New rq bp: {virt_addr:?} {rflags:?} {hit_count}",
+                                self.core_id,
+                                input.fuzz_hash(),
+                            );
                         }
                     }
 
-                    perf += curr_perf;
                     core_stats.lock().unwrap().rq_iterations += 1;
-
-                    // If we've found new coverage, add the new input to the corpus
-                    let mut new_coverage = Vec::new();
-                    for cov in new_rq_coverage {
-                        if redqueen_coverage.insert(cov) {
-                            log::info!(
-                                "{:?} | {:#x}: New rq bp: {:x?}",
-                                self.core_id,
-                                input.fuzz_hash(),
-                                cov
-                            );
-
-<<<<<<< HEAD
-                            new_coverage.push(CoverageType::Redqueen(cov));
-                        }
-                    }
 
                     // If this input found new coverage, add it to the corpus
                     // and execute Redqueen on this new input
-                    if !new_coverage.is_empty() || cov_diff > 0 {
+                    if !new_coverage.is_empty() {
                         // Ensure the metadata directory exists
                         if !metadata_dir.exists() {
                             std::fs::create_dir(metadata_dir)?;
-=======
-                        // Get the coverage of this mutated input, only using the specific redqueen
-                        // breakpoint for this targetted rule
-                        self.reset_and_run_with_redqueen(&new_input, fuzzer, vm_timeout, feedback)?;
-
-                        // If we've found new coverage, add the new input to the corpus
-                        let new_coverage = feedback.take_log();
-                        for cov in new_coverage.iter() {
-                            if let FeedbackLog::Redqueen((vaddr, rfalgs)) = cov {
-                                log::info!(
-                                    "{:?} | {:#x}: New rq bp: {:x?}",
-                                    self.core_id,
-                                    input.fuzz_hash(),
-                                    vaddr
-                                );
-                            }
->>>>>>> 5abbd767
                         }
 
                         // Get the fuzz hash for this input
@@ -4842,63 +4719,17 @@
                         sync_redqueen_coverage!();
 
                         // Recursively attempt to call Redqueen for this new input
-                        let curr_perf = self.gather_redqueen(
+                        self.gather_redqueen(
                             &new_input,
                             fuzzer,
                             vm_timeout,
                             corpus,
-                            coverage,
-                            redqueen_coverage,
+                            feedback,
                             time_spent + start_time.elapsed(),
                             metadata_dir,
                             core_stats,
                             recursion + 1,
                         )?;
-
-<<<<<<< HEAD
-                        core_stats.lock().unwrap().rq_iterations += 1;
-                        perf += curr_perf;
-=======
-                            let filepath = metadata_dir.join(format!("{hash:x}"));
-                            std::fs::write(filepath, serde_json::to_string(&mutation_metadata)?)?;
-
-                            let mut input_bytes = Vec::new();
-                            new_input.to_bytes(&mut input_bytes)?;
-                            let filepath = metadata_dir
-                                .parent()
-                                .unwrap()
-                                .join("current_corpus")
-                                .join(format!("{hash:x}"));
-                            std::fs::write(filepath, &input_bytes)?;
-
-                            input_bytes.clear();
-                            input.to_bytes(&mut input_bytes)?;
-                            let filepath = metadata_dir
-                                .parent()
-                                .unwrap()
-                                .join("current_corpus")
-                                .join(format!("{original_file:x}"));
-                            std::fs::write(filepath, &input_bytes)?;
-
-                            // Add the new input to the corpus
-                            corpus.push(new_input.clone());
-
-                            // Recursively attempt to call Redqueen for this ne winput
-                            self.gather_redqueen(
-                                &new_input,
-                                fuzzer,
-                                vm_timeout,
-                                corpus,
-                                feedback,
-                                time_spent + start_time.elapsed(),
-                                metadata_dir,
-                            )?;
-
-                            // Found a path through the redqueen breakpoint, add the input
-                            // to the corpus and go to the next rule
-                            // break;
-                        }
->>>>>>> 5abbd767
                     }
                 }
             }
@@ -4915,7 +4746,7 @@
         // Reset the fuzzer state
         fuzzer.reset_fuzzer_state();
 
-        Ok(perf)
+        Ok(())
     }
 
     /// Get the list of addresses of the backtrace for the current VM state
