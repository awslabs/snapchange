--- conflicted
+++ resolved
@@ -796,11 +796,7 @@
     modules: &Modules,
     project_dir: &Path,
     prev_coverage: BTreeSet<VirtAddr>,
-<<<<<<< HEAD
     prev_redqueen_coverage: BTreeSet<RedqueenCoverage>,
-=======
-    prev_redqueen_coverage: BTreeSet<(VirtAddr, u64)>,
->>>>>>> 5abbd767
     input_corpus: &[FUZZER::Input],
     coverage_breakpoints: Option<BTreeSet<VirtAddr>>,
     symbols: &Option<VecDeque<Symbol>>,
@@ -856,11 +852,8 @@
     // let coverage_src = project_dir.join("coverage.src");
     let coverage_lcov = project_dir.join("coverage.lcov");
     let coverage_in_order = project_dir.join("coverage.in_order");
-<<<<<<< HEAD
     let coverage_redqueen_in_order = project_dir.join("coverage.redqueen.in_order");
-=======
     #[cfg(feature = "redqueen")]
->>>>>>> 5abbd767
     let coverage_redqueen = project_dir.join("coverage.redqueen");
     #[cfg(feature = "custom_feedback")]
     let coverage_custom = project_dir.join("coverage.custom");
@@ -886,15 +879,10 @@
 
     let mut merge_coverage = false;
 
-<<<<<<< HEAD
-    let mut total_coverage = prev_coverage;
+    let mut total_coverage = FeedbackTracker::from_prev(prev_coverage);
+
+    #[cfg(feature = "redqueen")]
     let mut total_redqueen_coverage = prev_redqueen_coverage;
-=======
-    let mut total_coverage = FeedbackTracker::from_prev(prev_coverage);
-
-    #[cfg(feature = "redqueen")]
-    let total_redqueen_coverage = prev_redqueen_coverage;
->>>>>>> 5abbd767
     // let mut total_redqueen_rules = redqueen_rules;
 
     let mut last_best_coverage = 0;
@@ -1121,17 +1109,11 @@
 
             // Gather the differences while holding the lock, and then process
             // the difference after releasing the lock
-<<<<<<< HEAD
-            time!(AccumulateTimelineDifference, {
-                for addr in stats.coverage.difference(&total_coverage) {
-                    diffs.push(*addr);
-=======
             time!(AccumulateTimeline, {
                 for addr in stats.coverage.code_cov.keys() {
                     if !total_coverage.code_cov.contains_key(addr) {
                         diffs.push(*addr);
                     }
->>>>>>> 5abbd767
                 }
             });
 
@@ -1149,32 +1131,10 @@
                 total_coverage.merge(&stats.coverage);
             });
 
-<<<<<<< HEAD
             // Collect the redqueen coverage for this core to the total coverage
             time!(RQAccumulateAppendCoverage, {
                 total_redqueen_coverage.append(&mut stats.redqueen_coverage);
             });
-
-            time!(AccumulateCoverageDifference, {
-                assert!(
-                    stats.coverage.difference(&total_coverage).count() == 0,
-                    "stats.coverage difference not applied properly"
-                );
-            });
-=======
-            // TODO: we we need the following sanity check?
-            // time!(AccumulateCoverageDifference, {
-            //     assert!(
-            //         stats
-            //             .coverage
-            //             .code_cov
-            //             .difference(&total_coverage.code_cov)
-            //             .count()
-            //             == 0,
-            //         "stats.coverage difference not applied properly"
-            //     );
-            // });
->>>>>>> 5abbd767
 
             // Add this core's stats to the display table
             stats.perf_stats.elapsed[PerfMark::Total as usize] =
@@ -1632,7 +1592,6 @@
             {
                 let redqueen_cov = total_redqueen_coverage
                     .iter()
-<<<<<<< HEAD
                     .map(
                         |RedqueenCoverage {
                              virt_addr,
@@ -1642,9 +1601,6 @@
                             format!("{:#x} {rflags:#x} {hit_count:#x}", virt_addr.0)
                         },
                     )
-=======
-                    .map(|(addr, rflags)| format!("{:#x} {:#x}", addr.0, rflags))
->>>>>>> 5abbd767
                     .collect::<Vec<_>>()
                     .join("\n");
 
