--- conflicted
+++ resolved
@@ -39,15 +39,11 @@
 use crate::feedback::{FeedbackLog, FeedbackTracker};
 
 #[cfg(feature = "redqueen")]
-<<<<<<< HEAD
 use crate::cmp_analysis::{RedqueenArguments, RedqueenCoverage, RedqueenRule};
-=======
-use crate::cmp_analysis::RedqueenRule;
 #[cfg(feature = "redqueen")]
 use crate::feedback::RedqueenFeedback;
 #[cfg(feature = "redqueen")]
 use x86_64::registers::rflags::RFlags;
->>>>>>> 5abbd767
 
 use crate::stack_unwinder::StackUnwinders;
 
@@ -668,14 +664,8 @@
     stop_after_time: Option<Duration>,
     stop_after_first_crash: bool,
     unwinders: StackUnwinders,
-<<<<<<< HEAD
-    #[cfg(feature = "redqueen")] prev_redqueen_coverage: BTreeSet<RedqueenCoverage>,
+    #[cfg(feature = "redqueen")] prev_redqueen_coverage: RedqueenFeedback,
     #[cfg(feature = "redqueen")] redqueen_breakpoints: Option<Vec<(u64, RedqueenArguments)>>,
-=======
-    #[cfg(feature = "redqueen")] prev_redqueen_coverage: RedqueenFeedback,
-    #[cfg(feature = "redqueen")] redqueen_rules: BTreeMap<u64, BTreeSet<RedqueenRule>>,
-    #[cfg(feature = "redqueen")] redqueen_availble: bool,
->>>>>>> 5abbd767
 ) -> Result<()> {
     /// Helper macro to time the individual components of resetting the guest state
     macro_rules! time {
@@ -733,23 +723,16 @@
         redqueen_breakpoints,
     )?;
 
-<<<<<<< HEAD
     fuzzvm.core_stats = Some(core_stats.clone());
 
-    let mut coverage = prev_coverage;
-    log::info!("Starting with {} coverage", coverage.len());
-=======
     log::info!("Starting with {} coverage", prev_coverage.len());
 
     let mut feedback: FeedbackTracker = FeedbackTracker::from_prev(prev_coverage);
->>>>>>> 5abbd767
 
     #[cfg(feature = "redqueen")]
     {
         feedback.redqueen = prev_redqueen_coverage;
     }
-    // #[cfg(feature = "redqueen")]
-    // let mut redqueen_coverage = prev_redqueen_coverage;
 
     // Addresses covered by the current input
     // let mut new_coverage_for_input = BTreeSet::new();
@@ -813,21 +796,6 @@
             time!(StatsSync, {
                 // Add the current iterations to the coverage
                 core_stats.lock().unwrap().iterations += iters;
-
-                // Reset the local coverage to match the global coverage set in stats
-                core_stats
-                    .lock()
-                    .unwrap()
-                    .redqueen_coverage
-                    .append(&mut redqueen_coverage);
-                for cov in &core_stats.lock().unwrap().redqueen_coverage {
-                    redqueen_coverage.insert(*cov);
-                }
-
-                // Update the number of remaining number of coverage breakpoints
-                if let Some(ref cov_bps) = fuzzvm.coverage_breakpoints {
-                    core_stats.lock().unwrap().cov_left = u32::try_from(cov_bps.len())?;
-                }
 
                 // Reset the iteration counter
                 iters = 0;
@@ -904,11 +872,11 @@
             // Gather redqueen rules for this input regardless of requeen core or not since
             // we can use redqueen rules as a mutation strategy randomly
             if new_input && fuzzvm.rng.next() % 250 == 2 {
-                let (mut rq_coverage, _perf) = fuzzvm.reset_and_run_with_redqueen(
+                fuzzvm.reset_and_run_with_redqueen(
                     &input,
                     &mut fuzzer,
                     vm_timeout,
-                    &mut coverage,
+                    &mut feedback,
                 )?;
 
                 // reset the guest state after gathering redqueen coverage
@@ -930,8 +898,7 @@
                     let orig_corpus_len = corpus.len();
 
                     // Execute redqueen for this input
-                    let start = crate::utils::rdtsc();
-                    let perf = fuzzvm.gather_redqueen(
+                    fuzzvm.gather_redqueen(
                         &input,
                         &mut fuzzer,
                         vm_timeout,
@@ -942,33 +909,6 @@
                         core_stats,
                         0,
                     )?;
-
-                    let mut redqueen_elapsed = crate::utils::rdtsc() - start;
-                    redqueen_elapsed -= perf.in_vm;
-                    redqueen_elapsed -= perf.pre_run_vm;
-                    redqueen_elapsed -= perf.post_run_vm;
-
-                    // Update the stats for spending time in redqueen
-                    core_stats
-                        .lock()
-                        .unwrap()
-                        .perf_stats
-                        .add(PerfMark::InVm, perf.in_vm);
-                    core_stats
-                        .lock()
-                        .unwrap()
-                        .perf_stats
-                        .add(PerfMark::PreRunVm, perf.pre_run_vm);
-                    core_stats
-                        .lock()
-                        .unwrap()
-                        .perf_stats
-                        .add(PerfMark::PostRunVm, perf.post_run_vm);
-                    core_stats
-                        .lock()
-                        .unwrap()
-                        .perf_stats
-                        .add(PerfMark::Redqueen, redqueen_elapsed);
 
                     // Signal this thread is in not in redqueen
                     core_stats.lock().unwrap().in_redqueen = false;
@@ -1237,15 +1177,8 @@
                 }
             }
 
-<<<<<<< HEAD
-            let new_coverage = new_coverage_for_input
-                .iter()
-                .map(|x| CoverageType::Address(x.0))
-                .collect();
-=======
-            // let new_coverage: Vec<u64> = new_coverage_for_input.iter().map(|x| x.0).collect();
+            // Get the new coverage for the metadata log
             let new_coverage = feedback.take_log();
->>>>>>> 5abbd767
 
             let mut input_bytes = Vec::new();
             input.to_bytes(&mut input_bytes)?;
@@ -1288,14 +1221,7 @@
             // If this input generated new coverage, add the input to the corpus
 
             // Gather the mutation metadata for this iteration
-<<<<<<< HEAD
-            let new_coverage: Vec<_> = new_coverage_for_input
-                .iter()
-                .map(|x| CoverageType::Address(x.0))
-                .collect();
-=======
             let new_coverage = feedback.take_log();
->>>>>>> 5abbd767
 
             let mutation_metadata = InputMetadata {
                 original_file: original_file_hash,
@@ -1366,17 +1292,8 @@
     *THREAD_IDS[core_id.id].lock().unwrap() = None;
 
     // Append the current coverage
-<<<<<<< HEAD
-    core_stats.lock().unwrap().coverage.append(&mut coverage);
-    core_stats
-        .lock()
-        .unwrap()
-        .redqueen_coverage
-        .append(&mut redqueen_coverage);
-=======
     core_stats.lock().unwrap().coverage.merge(&feedback);
     // core_stats.lock().unwrap().redqueen_coverage.append(&mut redqueen_coverage);
->>>>>>> 5abbd767
 
     // Write this current corpus to disk
     for input in &corpus {
