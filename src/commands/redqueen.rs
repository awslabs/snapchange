--- conflicted
+++ resolved
@@ -21,34 +21,24 @@
     fs::File,
     os::unix::io::AsRawFd,
     path::{Path, PathBuf},
-    sync::{Arc, RwLock},
     time::Duration,
 };
 
 #[cfg(feature = "redqueen")]
-use x86_64::registers::rflags::RFlags;
-
-#[cfg(feature = "redqueen")]
 use crate::{
-<<<<<<< HEAD
     cmdline,
     cmp_analysis::{RedqueenArguments, RedqueenCoverage},
     config::Config,
+    feedback::FeedbackLog,
+    feedback::FeedbackTracker,
     fuzz_input::FuzzInput,
     fuzzer::Fuzzer,
     fuzzvm,
     fuzzvm::FuzzVm,
     init_environment,
-    memory::Memory,
     stack_unwinder::StackUnwinders,
-    unblock_sigalrm, Cr3, KvmEnvironment, ProjectState, ResetBreakpointType, Symbol, VbCpu,
+    unblock_sigalrm, Cr3, KvmEnvironment, Memory, ProjectState, ResetBreakpointType, Symbol, VbCpu,
     VirtAddr, THREAD_IDS,
-=======
-    cmdline, config::Config, feedback::FeedbackLog, feedback::FeedbackTracker,
-    fuzz_input::FuzzInput, fuzzer::Fuzzer, fuzzvm, fuzzvm::FuzzVm, init_environment,
-    stack_unwinder::StackUnwinders, unblock_sigalrm, Cr3, KvmEnvironment, Memory, ProjectState,
-    ResetBreakpointType, Symbol, VbCpu, VirtAddr, THREAD_IDS,
->>>>>>> 5abbd767
 };
 
 /// Execute the c subcommand to gather coverage for a particular input
@@ -150,12 +140,8 @@
         contexts.push(tmp);
     }
 
-<<<<<<< HEAD
-=======
-    let prev_redqueen_rules = BTreeMap::new();
     let mut feedback = FeedbackTracker::default();
 
->>>>>>> 5abbd767
     // Create a 64-bit VM for fuzzing
     let mut fuzzvm = FuzzVm::<FUZZER>::create(
         u64::try_from(core_id.id)?,
@@ -185,30 +171,18 @@
     //  coverage breakpoints for this command).
     // let mut covbps = BTreeSet::new();
 
-<<<<<<< HEAD
-    let (coverage, _perf) =
-        fuzzvm.reset_and_run_with_redqueen(&input, &mut fuzzer, vm_timeout, &mut covbps)?;
-
-    for RedqueenCoverage {
-        virt_addr,
-        rflags,
-        hit_count,
-    } in coverage
-    {
-        println!(
-            "[{hit_count:5}] Address: {:#018x?} RFLAGS: {:?}",
-            virt_addr.0,
-            RFlags::from_bits_truncate(rflags)
-        );
-=======
     fuzzvm.reset_and_run_with_redqueen(&input, &mut fuzzer, vm_timeout, &mut feedback)?;
 
     for log_entry in feedback.take_log() {
-        if let FeedbackLog::Redqueen((addr, rflags)) = log_entry {
+        if let FeedbackLog::Redqueen(RedqueenCoverage {
+            virt_addr,
+            rflags,
+            hit_count,
+        }) = log_entry
+        {
             let rflags = RFlags::from_bits_truncate(rflags);
-            println!("Address: {addr:#018x?} RFLAGS: {rflags:?}");
+            println!("Address: {virt_addr:#018x?} RFLAGS: {rflags:?} Hits: {hit_count}");
         }
->>>>>>> 5abbd767
     }
 
     for (id, rules) in fuzzvm.redqueen_rules {
