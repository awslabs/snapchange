--- conflicted
+++ resolved
@@ -10,13 +10,10 @@
 };
 
 use crate::expensive_mutators;
+use crate::feedback::FeedbackLog;
 use crate::mutators;
 use crate::rng::Rng;
-<<<<<<< HEAD
 use crate::VirtAddr;
-=======
-use crate::feedback::FeedbackLog;
->>>>>>> 5abbd767
 
 use anyhow::Result;
 use rand::{Rng as _, RngCore};
@@ -682,15 +679,7 @@
     pub(crate) mutation: Vec<String>,
 
     /// New coverage blocks hit by this input
-<<<<<<< HEAD
-    #[serde(
-        serialize_with = "serialize_as_hex",
-        deserialize_with = "deserialize_from_hex"
-    )]
-    pub(crate) new_coverage: Vec<CoverageType>,
-=======
     pub(crate) new_coverage: Vec<FeedbackLog>,
->>>>>>> 5abbd767
 }
 
 /// Custom serialize for Vec<u64>
